--- conflicted
+++ resolved
@@ -72,12 +72,7 @@
     * Shervashidze, N., Schweitzer, P., van Leeuwen, E. J., Melhorn, K., Borgwardt, K. M. (2011)
       'Weisfeiler-Lehman graph kernels.
       <http://www.jmlr.org/papers/volume12/shervashidze11a/shervashidze11a.pdf?fbclid=IwAR2l9LJLq2VDfjT4E0ainE2p5dOxtBe89gfSZJoYe4zi5wtuE9RVgzMKmFY>`_
-<<<<<<< HEAD
-      Journal of Machine Learning Research 1, 2010.
-
-=======
       Journal of Machine Learning Research 12, 2011.
->>>>>>> 7fdc8abf
     """
 
     if kernel_type == "isomorphism" :
